--- conflicted
+++ resolved
@@ -69,10 +69,6 @@
   std::queue<OutgoingMessage>* queue;
   ros::Time time;
 };
-<<<<<<< HEAD
-
-=======
->>>>>>> 88f5d02d
 
 //! Global verbose flag so we can easily use from callback
 bool g_verbose = false;
@@ -81,11 +77,7 @@
 bool g_snapshot = false;
 
 // Global Eventual exit code
-<<<<<<< HEAD
-int  g_exit_code       = 0;
-=======
 int g_exit_code = 0;
->>>>>>> 88f5d02d
 
 //! Global variable including the set of currenly recording topics
 std::set<std::string> g_currently_recording;
@@ -105,15 +97,12 @@
 //! Global max queue size
 uint64_t g_max_queue_size=1048576*256;
 
-<<<<<<< HEAD
-=======
 //! Global split size
 uint64_t g_split_size=0;
 
 //! Global split count
 uint64_t g_split_count=0;
 
->>>>>>> 88f5d02d
 //! Queue of queues to be used by the snapshot recorders
 std::queue<OutgoingQueue> g_queue_queue;
 
@@ -123,8 +112,6 @@
 //! Conditional variable for global queue
 boost::condition_variable_any g_queue_condition;
 
-<<<<<<< HEAD
-=======
 //! Global flag to add date
 bool g_add_date = true;;
 
@@ -138,7 +125,6 @@
   COMPRESSION_GZIP,
   COMPRESSION_BZIP2
 } g_compression = COMPRESSION_NONE;
->>>>>>> 88f5d02d
 
 template <class T>
 std::string time_to_str(T ros_t)
@@ -167,21 +153,14 @@
   fprintf(stderr, " -a          : Record all published messages.\n");
   fprintf(stderr, " -v          : Display a message every time a message is received on a topic\n");
   fprintf(stderr, " -m          : Maximize internal buffer size in MB (Default: 256MB)  0 = infinite.\n");
-<<<<<<< HEAD
-=======
   // Removing compression until we work out how to play nicely with index: JML
   //  fprintf(stderr, " -z          : Compress the messages with gzip\n");
   //  fprintf(stderr, " -j          : Compress the messages with bzip2\n");
->>>>>>> 88f5d02d
   fprintf(stderr, " -s          : (EXPERIMENTAL) Enable snapshot recording (don't write to file unless triggered)\n");
   fprintf(stderr, " -t          : (EXPERIMENTAL) Trigger snapshot recording\n");
   fprintf(stderr, " -h          : Display this help message\n");
 }
 
-<<<<<<< HEAD
-
-=======
->>>>>>> 88f5d02d
 //! Callback to be invoked to save messages into a queue
 void do_queue(topic_tools::ShapeShifter::ConstPtr msg,
                std::string topic_name,
@@ -236,25 +215,15 @@
 }
 
 //! Callback to be invoked to actually do the recording
-<<<<<<< HEAD
-void snapshot_trigger(std_msgs::Empty::ConstPtr trigger, std::string prefix, bool add_date)
-=======
 void snapshot_trigger(std_msgs::Empty::ConstPtr trigger)
->>>>>>> 88f5d02d
 {
   ros::WallTime rectime = ros::WallTime::now();
 
   std::vector<std::string> join;
 
-<<<<<<< HEAD
-  if (prefix.length() > 0)
-    join.push_back(prefix);
-  if (add_date)
-=======
   if (g_prefix.length() > 0)
     join.push_back(g_prefix);
   if (g_add_date)
->>>>>>> 88f5d02d
     join.push_back(time_to_str(rectime));
 
   std::string tgt_fname = join[0];
@@ -280,32 +249,12 @@
 }
 
 //! Thread that actually does writing to file.
-<<<<<<< HEAD
-void do_record(std::string prefix, bool add_date)
-=======
 void do_record()
->>>>>>> 88f5d02d
 {
   ros::WallTime rectime = ros::WallTime::now();
 
   std::vector<std::string> join;
 
-<<<<<<< HEAD
-  if (prefix.length() > 0)
-    join.push_back(prefix);
-  if (add_date)
-    join.push_back(time_to_str(rectime));
-
-  std::string tgt_fname = join[0];
-  for (size_t i = 1; i < join.size(); i++)
-    tgt_fname = tgt_fname + "_" + join[i];
-
-  tgt_fname = tgt_fname + std::string(".bag");
-
-  ROS_INFO("Recording to %s.", tgt_fname.c_str());
-
-  std::string fname = tgt_fname + std::string(".active");
-=======
   if (g_prefix.length() > 0)
     join.push_back(g_prefix);
   if (g_add_date)
@@ -344,7 +293,6 @@
   std::string fname = base_name + split_name + std::string(".bag.active") + suffix;
 
   ROS_INFO("Recording to %s.", tgt_fname.c_str());
->>>>>>> 88f5d02d
 
   ros::NodeHandle nh;
   ros::record::Recorder recorder;
@@ -356,29 +304,27 @@
     g_exit_code = 1;
     ros::shutdown();
   }
-<<<<<<< HEAD
-  
-=======
-
->>>>>>> 88f5d02d
+
   // Technically the g_queue_mutex should be locked while checking empty
   // Except it should only get checked if the node is not ok, and thus
   // it shouldn't be in contention.
   while (nh.ok() || !g_queue->empty())
-<<<<<<< HEAD
   {
     boost::unique_lock<boost::mutex> lock(g_queue_mutex);
-    while(g_queue->empty())
+
+    bool finished = false;
+    while (g_queue->empty())
     {
       if (!nh.ok())
       {
-        // Close the file nicely
-        recorder.close();
-        rename(fname.c_str(),tgt_fname.c_str());
-        return;
+        lock.release()->unlock();
+        finished = true;
+        break;
       }
       g_queue_condition.wait(lock);
     }
+    if (finished)
+      break;
 
     OutgoingMessage out = g_queue->front();
     g_queue->pop();
@@ -386,78 +332,6 @@
 
     lock.release()->unlock();
 
-    recorder.record(out.topic_name, out.msg, out.time);
-  }
-
-  // Close the file nicely
-  recorder.close();
-  rename(fname.c_str(),tgt_fname.c_str());
-}
-
-
-void do_record_bb()
-{
-  ros::NodeHandle nh;
-  
-  while (nh.ok() || !g_queue_queue.empty())
-  {
-    boost::unique_lock<boost::mutex> lock(g_queue_mutex);
-    while(g_queue_queue.empty())
-=======
-  {
-    boost::unique_lock<boost::mutex> lock(g_queue_mutex);
-
-    bool finished = false;
-    while (g_queue->empty())
->>>>>>> 88f5d02d
-    {
-      if (!nh.ok())
-      {
-        lock.release()->unlock();
-        finished = true;
-        break;
-      }
-      g_queue_condition.wait(lock);
-    }
-    if (finished)
-      break;
-
-<<<<<<< HEAD
-    OutgoingQueue out_queue = g_queue_queue.front();
-    g_queue_queue.pop();
-
-    lock.release()->unlock();
-
-    std::string tgt_fname = out_queue.fname;
-    std::string fname = tgt_fname + std::string(".active");
-
-    ros::record::Recorder recorder;
-
-    if (recorder.open(fname))
-    {
-
-      while(!out_queue.queue->empty())
-      {
-        OutgoingMessage out = out_queue.queue->front();
-        out_queue.queue->pop();
-        recorder.record(out.topic_name, out.msg, out.time);
-      }
-
-      // Close the file nicely
-      recorder.close();
-
-      // Rename the file to the actual target name
-      rename(fname.c_str(),tgt_fname.c_str());
-    } else {
-      ROS_ERROR("Could not open file: %s", out_queue.fname.c_str());
-    }
-=======
-    OutgoingMessage out = g_queue->front();
-    g_queue->pop();
-    g_queue_size -= out.msg->msgBufUsed;
-
-    lock.release()->unlock();
-
     if (g_split_size > 0 && recorder.getOffset() > g_split_size)
     {
       recorder.close();
@@ -479,7 +353,6 @@
     }
 
     recorder.record(out.topic_name, out.msg, out.time);
->>>>>>> 88f5d02d
   }
 
   // Close the file nicely
@@ -567,64 +440,31 @@
   ros::spin();  
 }
 
-<<<<<<< HEAD
-
-void do_trigger()
-{
-  // Get a node_handle
-  ros::NodeHandle node_handle;
-  ros::Publisher pub = node_handle.advertise<std_msgs::Empty>("snapshot_trigger", 1, true);
-  pub.publish(std_msgs::Empty());
-  ros::Timer terminate_timer = node_handle.createTimer(ros::Duration(1.0), boost::bind(&ros::shutdown));
-  ros::spin();  
-}
-
-=======
->>>>>>> 88f5d02d
 //! Main function
 int main(int argc, char **argv)
 {
   ros::init(argc, argv, "rosrecord", ros::init_options::AnonymousName);
 
   // Variables
-<<<<<<< HEAD
-  bool check_master    = false; // Whether master should be checked periodically
-=======
   bool check_master = false; // Whether master should be checked periodically
->>>>>>> 88f5d02d
-
-  bool add_date = true;;
-  std::string prefix("");   // Prefix                                          
-  
+
   // Parse options  
   int option_char;
 
-<<<<<<< HEAD
-  while ((option_char = getopt(argc,argv,"f:F:c:m:asthv")) != -1)
-  {
-    switch (option_char)
-    {
-    case 'f': prefix = std::string(optarg); break;
-    case 'F': prefix = std::string(optarg); add_date = false; break;
-=======
   while ((option_char = getopt(argc,argv,"f:F:c:m:S:ajzsthv")) != -1)
   {
     switch (option_char)
     {
     case 'f': g_prefix = std::string(optarg); break;
     case 'F': g_prefix = std::string(optarg); g_add_date = false; break;
->>>>>>> 88f5d02d
     case 'c': g_count = atoi(optarg); break;
     case 'a': check_master = true; break;
     case 's': g_snapshot = true; break;
     case 't': do_trigger(); return 0; break;
     case 'v': g_verbose = true; break;
-<<<<<<< HEAD
-=======
   // Removing compression until we work out how to play nicely with index: JML
       //    case 'z': g_compression = COMPRESSION_GZIP; break;
       //    case 'j': g_compression = COMPRESSION_BZIP2; break;
->>>>>>> 88f5d02d
     case 'm': 
       {
         int m=0;
@@ -637,8 +477,6 @@
         g_max_queue_size =  1048576*m;
       }
       break;
-<<<<<<< HEAD
-=======
     case 'S': 
       {
         int S=0;
@@ -651,7 +489,6 @@
         g_split_size =  1048576*S;
       }
       break;
->>>>>>> 88f5d02d
     case 'h': print_help(); return 1;
     case '?': print_usage(); return 1;
     }
@@ -688,19 +525,11 @@
 
     // Spin up a thread for actually writing to file
     if (!g_snapshot)
-<<<<<<< HEAD
-      record_thread = boost::thread(boost::bind(&do_record, prefix, add_date));
-    else
-      record_thread = boost::thread(boost::bind(&do_record_bb));
-
-    ros::Subscriber trigger = node_handle.subscribe<std_msgs::Empty>("snapshot_trigger", 100, boost::bind(&snapshot_trigger, _1, prefix, add_date));
-=======
       record_thread = boost::thread(boost::bind(&do_record));
     else
       record_thread = boost::thread(boost::bind(&do_record_bb));
 
     ros::Subscriber trigger = node_handle.subscribe<std_msgs::Empty>("snapshot_trigger", 100, boost::bind(&snapshot_trigger, _1));
->>>>>>> 88f5d02d
 
     // Every non-processed argument is assumed to be a topic
     for (int i = optind; i < argc; i++)
@@ -715,30 +544,15 @@
     if (check_master)
       check_master_timer = node_handle.createTimer(ros::Duration(1.0), boost::bind(&do_check_master, _1, boost::ref(node_handle)));
     
-<<<<<<< HEAD
-    ros::Timer check_subscribers_left_timer;
-    if (g_count >= 0)
-      check_subscribers_left_timer = node_handle.createTimer(ros::Duration(0.1), &do_check_subscribers_left);
-    
-=======
->>>>>>> 88f5d02d
     ros::MultiThreadedSpinner s(10);
     ros::spin(s);
     
     g_queue_condition.notify_all();
     
     record_thread.join();
-<<<<<<< HEAD
-        
-=======
->>>>>>> 88f5d02d
   }
   
   delete g_queue;
 
-<<<<<<< HEAD
-  // Return our exit code
-=======
->>>>>>> 88f5d02d
   return g_exit_code;
 }