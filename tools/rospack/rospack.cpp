--- conflicted
+++ resolved
@@ -1071,17 +1071,11 @@
   else 
   {
     char buf[1024];
-<<<<<<< HEAD
-    if(!getcwd(buf,sizeof(buf)))
-      throw runtime_error(errmsg);
-    opt_package = string(basename(buf));
-=======
     if(getcwd(buf,sizeof(buf)))
     {
       if(Package::is_package("."))
         opt_package = string(basename(buf));
     }
->>>>>>> 836d71f7
   }
 
   if (i != argc)
