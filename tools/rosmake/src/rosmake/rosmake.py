--- conflicted
+++ resolved
@@ -98,14 +98,10 @@
         
     def check_rosdep(self, packages):
         self.print_all("Checking rosdeps compliance for system dependencies %s.  This may take a few seconds."%(', '.join(packages)))
-<<<<<<< HEAD
-        r = rosdep.core.Rosdep(packages, robust=True)
-=======
         try:
             r = rosdep.core.Rosdep(packages, robust=True)
         except roslib.os_detect.OSDetectException, ex:
             return "%s"%ex
->>>>>>> 1b2c5175
         (output, scripts) = r.check()
         if len(scripts) > 0:
             self.print_all("Rosdep couldn't check scripts: %s"%scripts)
@@ -133,11 +129,7 @@
             r.install(include_duplicates=False, default_yes=default_yes);
             self.print_all("Rosdep successfully installed all system dependencies")
             return None
-<<<<<<< HEAD
-        except rosdep.RosdepException, e:
-=======
         except rosdep.core.RosdepException, e:
->>>>>>> 1b2c5175
             self.print_all( "ERROR: %s"%e)
             return "%s"%e
 
@@ -421,22 +413,6 @@
             print "[ rosmake ] ", s
 
     def print_tail(self, s, tail_lines=40):
-<<<<<<< HEAD
-      lines = s.splitlines()
-      if self.full_verbose:
-          tail_lines = len(lines)
-
-      num_lines = min(len(lines), tail_lines)
-      if num_lines == tail_lines:
-        print "[ rosmake ] Last %d lines"%num_lines
-      else:
-        print "[ rosmake ] All %d lines"%num_lines
-      print "{" + "-"*79
-      for l in xrange(-num_lines, -1):
-        print "  %s"%lines[l]
-      print "-"*79 + "}"
-
-=======
         lines = s.splitlines()
         if self.full_verbose:
             tail_lines = len(lines)
@@ -451,7 +427,6 @@
             print "  %s"%lines[l]
         print "-"*79 + "}"
   
->>>>>>> 1b2c5175
     def assert_prebuild_built(self, ros_package_path_list):
         ret_val = True
         for pkg in ros_package_path_list:
@@ -490,12 +465,9 @@
             
 
     def main(self):
-<<<<<<< HEAD
-=======
         """
         main command-line entrypoint
         """
->>>>>>> 1b2c5175
         parser = OptionParser(usage="usage: %prog [options] [PACKAGE]...", prog='rosmake')
         parser.add_option("--test-only", dest="test_only", default=False,
                           action="store_true", help="only run tests")
@@ -612,26 +584,15 @@
                 self.print_all("No package selected and the current directory is not the correct path for package '%s'."%p)
                 
             except roslib.packages.InvalidROSPkgException, ex:
-<<<<<<< HEAD
-                stack_dir = roslib.stacks.get_stack_dir(p)
-                if not stack_dir:
-                    self.print_all("No package or stack specified.  And current directory '%s' is not a package name or stack name."%p)
-                else:
-=======
                 try:
                     stack_dir = roslib.stacks.get_stack_dir(p)
->>>>>>> 1b2c5175
                     if os.path.samefile(stack_dir, '.'):
                         packages = [p]
                         self.print_all( "No package specified.  Building stack %s"%packages)
                     else:
                         self.print_all("No package or stack arguments and the current directory is not the correct path for stack '%s'. Stack directory is: %s."%(p, roslib.stacks.get_stack_dir(p)))
-<<<<<<< HEAD
-                  
-=======
                 except:
                     self.print_all("No package or stack specified.  And current directory '%s' is not a package name or stack name."%p)
->>>>>>> 1b2c5175
         else:
             packages.extend(args)
 
@@ -664,29 +625,10 @@
         self.print_all("Expanded args %s to:\n%s"%(packages, self.specified_packages))
         if self.rejected_packages:
             self.print_all("WARNING: The following args could not be parsed as stacks or packages: %s"%self.rejected_packages)
-<<<<<<< HEAD
-        if len(self.specified_packages) == 0:
-            self.print_all("ERROR: No arguments could be parsed into valid package or stack names.")
-            return False
-
-        # make sure all dependencies are satisfied and if not warn
-        buildable_packages = []
-        for p in self.specified_packages:
-            (buildable, error, str) = self.flag_tracker.can_build(p, self.obey_whitelist, self.obey_whitelist_recursively, self.skip_blacklist, [])
-            if buildable: 
-                buildable_packages.append(p)
-
-        if options.rosdep_install:
-            self.rosdep_install_result = self.install_rosdeps(buildable_packages, options.rosdep_yes)
-        elif not options.rosdep_disabled:
-            self.rosdep_check_result = self.check_rosdep(buildable_packages)
-
-=======
         if len(self.specified_packages) == 0 and options.bootstrap == False:
             self.print_all("ERROR: No arguments could be parsed into valid package or stack names.")
             return False
 
->>>>>>> 1b2c5175
         if options.unmark_installed:
             for p in self.specified_packages:
                 if self.flag_tracker.remove_nobuild(p):
@@ -695,12 +637,6 @@
             
         required_packages = self.specified_packages[:]
         # these packages are not in the dependency tree but are needed they only cost 0.01 seconds to build
-<<<<<<< HEAD
-        if "paramiko" not in self.specified_packages:
-            required_packages.append("paramiko")
-        if "pycrypto" not in self.specified_packages:
-            required_packages.append("pycrypto")
-=======
         always_build = ["paramiko", "pycrypto", "rosout", "rostest"]
         for p in always_build:
             if p not in self.specified_packages:
@@ -717,7 +653,6 @@
             self.rosdep_install_result = self.install_rosdeps(buildable_packages, options.rosdep_yes)
         elif not options.rosdep_disabled:
             self.rosdep_check_result = self.check_rosdep(buildable_packages)
->>>>>>> 1b2c5175
     
         #generate the list of packages necessary to build(in order of dependencies)
         counter = 0
