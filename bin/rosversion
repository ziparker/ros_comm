--- conflicted
+++ resolved
@@ -35,11 +35,7 @@
 import sys
 
 if len(sys.argv) == 2 and sys.argv[1] == 'ros':
-<<<<<<< HEAD
-  print '1.1.1'
-=======
   print '1.0.2'
->>>>>>> a07f9e7d
 else:
   print >> sys.stderr, USAGE
   sys.exit(-1)