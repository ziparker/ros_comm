/*
 * Copyright (C) 2009, Willow Garage, Inc.
 *
 * Redistribution and use in source and binary forms, with or without
 * modification, are permitted provided that the following conditions are met:
 *   * Redistributions of source code must retain the above copyright notice,
 *     this list of conditions and the following disclaimer.
 *   * Redistributions in binary form must reproduce the above copyright
 *     notice, this list of conditions and the following disclaimer in the
 *     documentation and/or other materials provided with the distribution.
 *   * Neither the names of Willow Garage, Inc. nor the names of its
 *     contributors may be used to endorse or promote products derived from
 *     this software without specific prior written permission.
 *
 * THIS SOFTWARE IS PROVIDED BY THE COPYRIGHT HOLDERS AND CONTRIBUTORS "AS IS"
 * AND ANY EXPRESS OR IMPLIED WARRANTIES, INCLUDING, BUT NOT LIMITED TO, THE
 * IMPLIED WARRANTIES OF MERCHANTABILITY AND FITNESS FOR A PARTICULAR PURPOSE
 * ARE DISCLAIMED. IN NO EVENT SHALL THE COPYRIGHT OWNER OR CONTRIBUTORS BE
 * LIABLE FOR ANY DIRECT, INDIRECT, INCIDENTAL, SPECIAL, EXEMPLARY, OR
 * CONSEQUENTIAL DAMAGES (INCLUDING, BUT NOT LIMITED TO, PROCUREMENT OF
 * SUBSTITUTE GOODS OR SERVICES; LOSS OF USE, DATA, OR PROFITS; OR BUSINESS
 * INTERRUPTION) HOWEVER CAUSED AND ON ANY THEORY OF LIABILITY, WHETHER IN
 * CONTRACT, STRICT LIABILITY, OR TORT (INCLUDING NEGLIGENCE OR OTHERWISE)
 * ARISING IN ANY WAY OUT OF THE USE OF THIS SOFTWARE, EVEN IF ADVISED OF THE
 * POSSIBILITY OF SUCH DAMAGE.
 */

#ifndef ROSCPP_SUBSCRIPTION_QUEUE_H
#define ROSCPP_SUBSCRIPTION_QUEUE_H

#include "forwards.h"

#include "message_event.h"
#include "callback_queue_interface.h"

#include <boost/thread/recursive_mutex.hpp>
#include <boost/thread/mutex.hpp>
#include <boost/enable_shared_from_this.hpp>
#include <deque>

namespace ros
{

class MessageDeserializer;
typedef boost::shared_ptr<MessageDeserializer> MessageDeserializerPtr;

class SubscriptionCallbackHelper;
typedef boost::shared_ptr<SubscriptionCallbackHelper> SubscriptionCallbackHelperPtr;

class SubscriptionQueue : public CallbackInterface, public boost::enable_shared_from_this<SubscriptionQueue>
{
private:
  struct Item
  {
    SubscriptionCallbackHelperPtr helper;
    MessageDeserializerPtr deserializer;

    bool has_tracked_object;
    VoidConstWPtr tracked_object;

    bool nonconst_need_copy;
    ros::Time receipt_time;
  };
  typedef std::deque<Item> D_Item;

public:
  SubscriptionQueue(const std::string& topic, int32_t queue_size);
  ~SubscriptionQueue();
<<<<<<< HEAD
  uint64_t push(const SubscriptionMessageHelperPtr& helper, const MessageDeserializerPtr& deserializer, bool has_tracked_object, const VoidWPtr& tracked_object);
=======
  void push(const SubscriptionCallbackHelperPtr& helper, const MessageDeserializerPtr& deserializer, bool has_tracked_object, const VoidConstWPtr& tracked_object, bool nonconst_need_copy, ros::Time receipt_time = ros::Time(), bool* was_full = 0);
>>>>>>> 0145db4e
  void clear();

  virtual CallbackInterface::CallResult call();
  virtual bool ready();
  bool full();

private:
  bool fullNoLock();
  std::string topic_;
  int32_t size_;
  bool full_;

  boost::mutex queue_mutex_;
  D_Item queue_;
  uint32_t queue_size_;

  boost::recursive_mutex callback_mutex_;
};

}

#endif // ROSCPP_SUBSCRIPTION_QUEUE_H<|MERGE_RESOLUTION|>--- conflicted
+++ resolved
@@ -66,11 +66,7 @@
 public:
   SubscriptionQueue(const std::string& topic, int32_t queue_size);
   ~SubscriptionQueue();
-<<<<<<< HEAD
-  uint64_t push(const SubscriptionMessageHelperPtr& helper, const MessageDeserializerPtr& deserializer, bool has_tracked_object, const VoidWPtr& tracked_object);
-=======
   void push(const SubscriptionCallbackHelperPtr& helper, const MessageDeserializerPtr& deserializer, bool has_tracked_object, const VoidConstWPtr& tracked_object, bool nonconst_need_copy, ros::Time receipt_time = ros::Time(), bool* was_full = 0);
->>>>>>> 0145db4e
   void clear();
 
   virtual CallbackInterface::CallResult call();
