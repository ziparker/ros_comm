--- conflicted
+++ resolved
@@ -293,12 +293,9 @@
 
 ###### Cygwin SPECIALIZATION #########################
 class Cygwin(OSBase):
-<<<<<<< HEAD
-=======
     """
     Detect Cygwin presence on Windows OS.
     """
->>>>>>> 1b2c5175
     def check_presence(self):
         filename = "/usr/bin/cygwin1.dll"
         if os.path.exists(filename):
@@ -318,12 +315,9 @@
 
 ###### Gentoo Sepcialization ###############################
 class Gentoo(OSBase):
-<<<<<<< HEAD
-=======
     """
     Detect Gentoo OS.
     """
->>>>>>> 1b2c5175
     def check_presence(self):
         try:
             filename = "/etc/gentoo-release"
@@ -382,11 +376,7 @@
 
 class OSDetect:
     """ This class will iterate over registered classes to lookup the
-<<<<<<< HEAD
-    active OS and Version of that OS for lookup in rosdep.yaml"""
-=======
     active OS and version"""
->>>>>>> 1b2c5175
     def __init__(self, os_list = [Debian(), Ubuntu(), Mint(), Macports(), Arch(), Fedora(), Rhel(), Gentoo(), Cygwin()]):
         self._os_list = [ Override()]
         self._os_list.extend(os_list)
