--- conflicted
+++ resolved
@@ -1013,8 +1013,6 @@
 
     yield """
   def __init__(self, *args, **kwds):
-<<<<<<< HEAD
-=======
     \"\"\"
     Constructor. Any message fields that are implicitly/explicitly
     set to None will be assigned a default value. The recommend
@@ -1028,7 +1026,6 @@
     @param kwds: use keyword arguments corresponding to message field names
     to set specific fields. 
     \"\"\"
->>>>>>> 266d3504
     if args or kwds:
       super(%s, self).__init__(*args, **kwds)"""%(','.join(spec_names), name)
 
@@ -1043,14 +1040,6 @@
           yield "      self.%s = %s"%(s, default_value(t, package))
 
     yield """
-<<<<<<< HEAD
-  ## internal API method
-  def _get_types(self): return self._slot_types
-
-  ## serialize message into buffer
-  ## @param buff StringIO: buffer
-  def serialize(self, buff):"""
-=======
   def _get_types(self):
     \"\"\"
     internal API method
@@ -1063,7 +1052,6 @@
     @param buff: buffer
     @type  buff: StringIO
     \"\"\""""
->>>>>>> 266d3504
     for y in serialize_fn_generator(package, spec):
         yield "    "+ y
     yield """
