--- conflicted
+++ resolved
@@ -1225,24 +1225,7 @@
   {
     fputs("    roslib::Header _ser_header = header;\n", f);
     fprintf(f, "    bool __reset_seq = (header.seq == 0);\n" \
-<<<<<<< HEAD
-          "    if (__reset_seq) _ser_header.seq = seq;\n" \
-          "    bool __reset_timestamp = header.stamp.is_zero();\n" \
-          "    if (__reset_timestamp) {\n" \
-					"#if ROS_BREAK_ON_MESSAGE_TIMESTAMP_AUTOFILL\n" \
-					"        ROS_BREAK();\n"
-					"#endif\n" \
-          "      static uint32_t counter = 100;\n" \
-          "      if (counter %% 100 == 0) {\n" \
-					"			   std::string bt = ros::debug::getBacktrace();\n" \
-          "        ROS_WARN(\"Automatic-filling of header timestamps is deprecated.  In future versions this time will be passed through as 0.  Set the ROS_BREAK_ON_MESSAGE_TIMESTAMP_AUTOFILL define to force a break at this location. (message type = [%s/%s])\\n%%s\", bt.c_str());\n" \
-          "      }\n" \
-          "      ++counter;\n" \
-          "      _ser_header.stamp = ros::Time::now();\n" \
-          "    }\n", package.c_str(), g_name.c_str());
-=======
           "    if (__reset_seq) _ser_header.seq = seq;\n");
->>>>>>> 88f5d02d
   }
 
   for (vector<msg_var *>::iterator v = vars.begin(); v != vars.end(); ++v)
